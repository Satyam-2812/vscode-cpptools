/* --------------------------------------------------------------------------------------------
 * Copyright (c) Microsoft Corporation. All Rights Reserved.
 * See 'LICENSE' in the project root for license information.
 * ------------------------------------------------------------------------------------------ */
'use strict';

import * as path from 'path';
import * as vscode from 'vscode';
import {
    LanguageClient, LanguageClientOptions, ServerOptions, NotificationType, TextDocumentIdentifier,
    RequestType, ErrorAction, CloseAction, DidOpenTextDocumentParams, Range
} from 'vscode-languageclient';
import { SourceFileConfigurationItem, WorkspaceBrowseConfiguration, SourceFileConfiguration, Version } from 'vscode-cpptools';
import { Status } from 'vscode-cpptools/out/testApi';
import * as util from '../common';
import * as configs from './configurations';
import { CppSettings, OtherSettings } from './settings';
import * as telemetry from '../telemetry';
import { PersistentState, PersistentFolderState } from './persistentState';
import { UI, getUI } from './ui';
import { ClientCollection } from './clientCollection';
import { createProtocolFilter } from './protocolFilter';
import { DataBinding } from './dataBinding';
import minimatch = require("minimatch");
import * as logger from '../logger';
import { updateLanguageConfigurations, registerCommands } from './extension';
import { SettingsTracker, getTracker } from './settingsTracker';
import { getTestHook, TestHook } from '../testHook';
import { getCustomConfigProviders, CustomConfigurationProviderCollection, CustomConfigurationProvider1 } from '../LanguageServer/customProviders';
import { ABTestSettings, getABTestSettings } from '../abTesting';
import * as fs from 'fs';
import * as os from 'os';
import { TokenKind, ColorizationSettings, ColorizationState } from './colorization';

let ui: UI;
let timeStamp: number = 0;
const configProviderTimeout: number = 2000;

interface NavigationPayload {
    navigation: string;
}

interface TelemetryPayload {
    event: string;
    properties?: { [key: string]: string };
    metrics?: { [key: string]: number };
}

interface OutputNotificationBody {
    category: string;
    output: string;
}

interface ReportStatusNotificationBody {
    status: string;
}

interface QueryCompilerDefaultsParams {
}

interface FolderSettingsParams {
    currentConfiguration: number;
    configurations: any[];
}

interface FolderSelectedSettingParams {
    currentConfiguration: number;
}

interface SwitchHeaderSourceParams {
    rootPath: string;
    switchHeaderSourceFileName: string;
}

interface FileChangedParams {
    uri: string;
}

interface OutputNotificationBody {
    category: string;
    output: string;
}

interface SemanticColorizationRegionsParams {
    uri: string;
    regions: InputColorizationRegion[];
    inactiveRegions: InputRegion[];
    editVersion: number;
}

interface InputRegion {
    startLine: number;
    endLine: number;
}

interface InputColorizationRegion {
    range: Range;
    kind: number;
}

// Need to convert vscode.Uri to a string before sending it to the language server.
interface SourceFileConfigurationItemAdapter {
    uri: string;
    configuration: SourceFileConfiguration;
}

interface CustomConfigurationParams {
    configurationItems: SourceFileConfigurationItemAdapter[];
}

interface CustomBrowseConfigurationParams {
    browseConfiguration: WorkspaceBrowseConfiguration;
}

interface CompileCommandsPaths {
    paths: string[];
}

interface QueryTranslationUnitSourceParams {
    uri: string;
}

export enum QueryTranslationUnitSourceConfigDisposition {

    /**
     * No custom config needed for this file
     */
    ConfigNotNeeded = 0,

    /**
     * Custom config is needed for this file
     */
    ConfigNeeded = 1,

    /**
     * Custom config is needed for the ancestor file returned in uri
     */
    AncestorConfigNeeded = 2
}

interface QueryTranslationUnitSourceResult {
    uri: string;
    configDisposition: QueryTranslationUnitSourceConfigDisposition;
}

interface GetDiagnosticsResult {
    diagnostics: string;
}

interface DidChangeVisibleRangesParams {
    uri: string;
    ranges: Range[];
}

interface SemanticColorizationRegionsReceiptParams {
    uri: string;
}

interface ColorThemeChangedParams {
    name: string;
}

export enum ReferencesCommandMode {
    None,
    Find,
    Peek
}

export function referencesCommandModeToString(referencesCommandMode: ReferencesCommandMode): string {
    switch (referencesCommandMode) {
        case ReferencesCommandMode.Find:
            return "Find All References";
        case ReferencesCommandMode.Peek:
            return "Peek References";
        default:
            return "";
    }
}

enum ReferenceType {
    Confirmed, // Only sent if VS Code sends a $/cancelRequest (e.g. Peek window is closed).
    ConfirmationInProgress,
    Comment,
    String,
    Inactive,
    CannotConfirm,
    NotAReference
}

interface ReferenceInfo {
    file: string;
    position: vscode.Position;
    text: string;
    type: ReferenceType;
}

interface ReferencesResult {
    referenceInfos: ReferenceInfo[];
}

interface ReferencesResultMessage {
    referencesResult: ReferencesResult;
}

enum ReferencesProgress {
    Started,
    ProcessingSource,
    ProcessingTargets,
    FinalResultsAvailable,
    Finished
}

enum TargetReferencesProgress {
    WaitingToLex,
    Lexing,
    WaitingToParse,
    Parsing,
    ConfirmingReferences,
    FinishedWithoutConfirming,
    FinishedConfirming
}

interface ReportReferencesProgressNotification {
    referencesProgress: ReferencesProgress;
    targetReferencesProgress: TargetReferencesProgress[];
}

// Requests
const NavigationListRequest: RequestType<TextDocumentIdentifier, string, void, void> = new RequestType<TextDocumentIdentifier, string, void, void>('cpptools/requestNavigationList');
const QueryCompilerDefaultsRequest: RequestType<QueryCompilerDefaultsParams, configs.CompilerDefaults, void, void> = new RequestType<QueryCompilerDefaultsParams, configs.CompilerDefaults, void, void>('cpptools/queryCompilerDefaults');
const QueryTranslationUnitSourceRequest: RequestType<QueryTranslationUnitSourceParams, QueryTranslationUnitSourceResult, void, void> = new RequestType<QueryTranslationUnitSourceParams, QueryTranslationUnitSourceResult, void, void>('cpptools/queryTranslationUnitSource');
const SwitchHeaderSourceRequest: RequestType<SwitchHeaderSourceParams, string, void, void> = new RequestType<SwitchHeaderSourceParams, string, void, void>('cpptools/didSwitchHeaderSource');
const GetDiagnosticsRequest: RequestType<void, GetDiagnosticsResult, void, void> = new RequestType<void, GetDiagnosticsResult, void, void>('cpptools/getDiagnostics');

// Notifications to the server
const DidOpenNotification: NotificationType<DidOpenTextDocumentParams, void> = new NotificationType<DidOpenTextDocumentParams, void>('textDocument/didOpen');
const FileCreatedNotification: NotificationType<FileChangedParams, void> = new NotificationType<FileChangedParams, void>('cpptools/fileCreated');
const FileDeletedNotification: NotificationType<FileChangedParams, void> = new NotificationType<FileChangedParams, void>('cpptools/fileDeleted');
const ResetDatabaseNotification: NotificationType<void, void> = new NotificationType<void, void>('cpptools/resetDatabase');
const PauseParsingNotification: NotificationType<void, void> = new NotificationType<void, void>('cpptools/pauseParsing');
const ResumeParsingNotification: NotificationType<void, void> = new NotificationType<void, void>('cpptools/resumeParsing');
const ActiveDocumentChangeNotification: NotificationType<TextDocumentIdentifier, void> = new NotificationType<TextDocumentIdentifier, void>('cpptools/activeDocumentChange');
const TextEditorSelectionChangeNotification: NotificationType<Range, void> = new NotificationType<Range, void>('cpptools/textEditorSelectionChange');
const ChangeFolderSettingsNotification: NotificationType<FolderSettingsParams, void> = new NotificationType<FolderSettingsParams, void>('cpptools/didChangeFolderSettings');
const ChangeCompileCommandsNotification: NotificationType<FileChangedParams, void> = new NotificationType<FileChangedParams, void>('cpptools/didChangeCompileCommands');
const ChangeSelectedSettingNotification: NotificationType<FolderSelectedSettingParams, void> = new NotificationType<FolderSelectedSettingParams, void>('cpptools/didChangeSelectedSetting');
const IntervalTimerNotification: NotificationType<void, void> = new NotificationType<void, void>('cpptools/onIntervalTimer');
const CustomConfigurationNotification: NotificationType<CustomConfigurationParams, void> = new NotificationType<CustomConfigurationParams, void>('cpptools/didChangeCustomConfiguration');
const CustomBrowseConfigurationNotification: NotificationType<CustomBrowseConfigurationParams, void> = new NotificationType<CustomBrowseConfigurationParams, void>('cpptools/didChangeCustomBrowseConfiguration');
const ClearCustomConfigurationsNotification: NotificationType<void, void> = new NotificationType<void, void>('cpptools/clearCustomConfigurations');
const RescanFolderNotification: NotificationType<void, void> = new NotificationType<void, void>('cpptools/rescanFolder');
const DidChangeVisibleRangesNotification: NotificationType<DidChangeVisibleRangesParams, void> = new NotificationType<DidChangeVisibleRangesParams, void>('cpptools/didChangeVisibleRanges');
const SemanticColorizationRegionsReceiptNotification: NotificationType<SemanticColorizationRegionsReceiptParams, void> = new NotificationType<SemanticColorizationRegionsReceiptParams, void>('cpptools/semanticColorizationRegionsReceipt');
const ColorThemeChangedNotification: NotificationType<ColorThemeChangedParams, void> = new NotificationType<ColorThemeChangedParams, void>('cpptools/colorThemeChanged');
const RequestReferencesNotification: NotificationType<void, void> = new NotificationType<void, void>('cpptools/requestReferences');
const CancelReferencesNotification: NotificationType<void, void> = new NotificationType<void, void>('cpptools/cancelReferences');
const FinishedRequestCustomConfig: NotificationType<string, void> = new NotificationType<string, void>('cpptools/finishedRequestCustomConfig');

// Notifications from the server
const ReloadWindowNotification: NotificationType<void, void> = new NotificationType<void, void>('cpptools/reloadWindow');
const LogTelemetryNotification: NotificationType<TelemetryPayload, void> = new NotificationType<TelemetryPayload, void>('cpptools/logTelemetry');
const ReportNavigationNotification: NotificationType<NavigationPayload, void> = new NotificationType<NavigationPayload, void>('cpptools/reportNavigation');
const ReportTagParseStatusNotification: NotificationType<ReportStatusNotificationBody, void> = new NotificationType<ReportStatusNotificationBody, void>('cpptools/reportTagParseStatus');
const ReportStatusNotification: NotificationType<ReportStatusNotificationBody, void> = new NotificationType<ReportStatusNotificationBody, void>('cpptools/reportStatus');
const DebugProtocolNotification: NotificationType<OutputNotificationBody, void> = new NotificationType<OutputNotificationBody, void>('cpptools/debugProtocol');
const DebugLogNotification:  NotificationType<OutputNotificationBody, void> = new NotificationType<OutputNotificationBody, void>('cpptools/debugLog');
const SemanticColorizationRegionsNotification:  NotificationType<SemanticColorizationRegionsParams, void> = new NotificationType<SemanticColorizationRegionsParams, void>('cpptools/semanticColorizationRegions');
const CompileCommandsPathsNotification:  NotificationType<CompileCommandsPaths, void> = new NotificationType<CompileCommandsPaths, void>('cpptools/compileCommandsPaths');
const UpdateClangFormatPathNotification: NotificationType<string, void> = new NotificationType<string, void>('cpptools/updateClangFormatPath');
const UpdateIntelliSenseCachePathNotification: NotificationType<string, void> = new NotificationType<string, void>('cpptools/updateIntelliSenseCachePath');
const ReferencesNotification: NotificationType<ReferencesResultMessage, void> = new NotificationType<ReferencesResultMessage, void>('cpptools/references');
const ReportReferencesProgressNotification: NotificationType<ReportReferencesProgressNotification, void> = new NotificationType<ReportReferencesProgressNotification, void>('cpptools/reportReferencesProgress');
const RequestCustomConfig: NotificationType<string, void> = new NotificationType<string, void>('cpptools/requestCustomConfig');

let failureMessageShown: boolean = false;

interface ClientModel {
    isTagParsing: DataBinding<boolean>;
    isUpdatingIntelliSense: DataBinding<boolean>;
    referencesCommandMode: DataBinding<ReferencesCommandMode>;
    navigationLocation: DataBinding<string>;
    tagParserStatus: DataBinding<string>;
    activeConfigName: DataBinding<string>;
}

export interface Client {
    TagParsingChanged: vscode.Event<boolean>;
    IntelliSenseParsingChanged: vscode.Event<boolean>;
    ReferencesCommandModeChanged: vscode.Event<ReferencesCommandMode>;
    NavigationLocationChanged: vscode.Event<string>;
    TagParserStatusChanged: vscode.Event<string>;
    ActiveConfigChanged: vscode.Event<string>;
    RootPath: string;
    RootUri: vscode.Uri;
    Name: string;
    TrackedDocuments: Set<vscode.TextDocument>;
    onDidChangeSettings(event: vscode.ConfigurationChangeEvent): { [key: string] : string };
    onDidOpenTextDocument(document: vscode.TextDocument): void;
    onDidChangeVisibleTextEditors(editors: vscode.TextEditor[]): void;
    onDidChangeTextDocument(textDocumentChangeEvent: vscode.TextDocumentChangeEvent): void;
    onDidChangeTextEditorVisibleRanges(textEditorVisibleRangesChangeEvent: vscode.TextEditorVisibleRangesChangeEvent): void;
    onRegisterCustomConfigurationProvider(provider: CustomConfigurationProvider1): Thenable<void>;
    updateCustomConfigurations(requestingProvider?: CustomConfigurationProvider1): Thenable<void>;
    updateCustomBrowseConfiguration(requestingProvider?: CustomConfigurationProvider1): Thenable<void>;
    provideCustomConfiguration(docUri: vscode.Uri, requestFile?: string): Promise<void>;
    logDiagnostics(): Promise<void>;
    rescanFolder(): Promise<void>;
    getCurrentConfigName(): Thenable<string>;
    getVcpkgInstalled(): Thenable<boolean>;
    getVcpkgEnabled(): Thenable<boolean>;
    getCurrentCompilerPathAndArgs(): Thenable<util.CompilerPathAndArgs>;
    getKnownCompilers(): Thenable<configs.KnownCompiler[]>;
    takeOwnership(document: vscode.TextDocument): void;
    queueTask<T>(task: () => Thenable<T>): Thenable<T>;
    requestWhenReady(request: () => Thenable<any>): Thenable<any>;
    notifyWhenReady(notify: () => void): void;
    requestSwitchHeaderSource(rootPath: string, fileName: string): Thenable<string>;
    requestNavigationList(document: vscode.TextDocument): Thenable<string>;
    activeDocumentChanged(document: vscode.TextDocument): void;
    activate(): void;
    selectionChanged(selection: Range): void;
    resetDatabase(): void;
    deactivate(): void;
    pauseParsing(): void;
    resumeParsing(): void;
    handleConfigurationSelectCommand(): void;
    handleConfigurationProviderSelectCommand(): void;
    handleShowParsingCommands(): void;
    handleReferencesIcon(): void;
    handleConfigurationEditCommand(): void;
    handleConfigurationEditJSONCommand(): void;
    handleConfigurationEditUICommand(): void;
    handleAddToIncludePathCommand(path: string): void;
    onInterval(): void;
    dispose(): Thenable<void>;
    addFileAssociations(fileAssociations: string, is_c: boolean): void;
}

export function createClient(allClients: ClientCollection, workspaceFolder?: vscode.WorkspaceFolder): Client {
    return new DefaultClient(allClients, workspaceFolder);
}

export function createNullClient(): Client {
    return new NullClient();
}

class DefaultClient implements Client {
    private languageClient: LanguageClient; // The "client" that launches and communicates with our language "server" process.
    private disposables: vscode.Disposable[] = [];
    private configuration: configs.CppProperties;
    private rootPathFileWatcher: vscode.FileSystemWatcher;
    private rootFolder: vscode.WorkspaceFolder | undefined;
    private storagePath: string;
    private trackedDocuments = new Set<vscode.TextDocument>();
    private outputChannel: vscode.OutputChannel;
    private debugChannel: vscode.OutputChannel;
    private diagnosticsChannel: vscode.OutputChannel;
    private referencesChannel: vscode.OutputChannel;
    private crashTimes: number[] = [];
    private isSupported: boolean = true;
    private colorizationSettings: ColorizationSettings;
    private colorizationState = new Map<string, ColorizationState>();
    private visibleRanges = new Map<string, Range[]>();
    private settingsTracker: SettingsTracker;
    private configurationProvider: string;

    // The "model" that is displayed via the UI (status bar).
    private model: ClientModel = {
        isTagParsing: new DataBinding<boolean>(false),
        isUpdatingIntelliSense: new DataBinding<boolean>(false),
        referencesCommandMode: new DataBinding<ReferencesCommandMode>(ReferencesCommandMode.None),
        navigationLocation: new DataBinding<string>(""),
        tagParserStatus: new DataBinding<string>(""),
        activeConfigName: new DataBinding<string>("")
    };

    public get TagParsingChanged(): vscode.Event<boolean> { return this.model.isTagParsing.ValueChanged; }
    public get IntelliSenseParsingChanged(): vscode.Event<boolean> { return this.model.isUpdatingIntelliSense.ValueChanged; }
    public get ReferencesCommandModeChanged(): vscode.Event<ReferencesCommandMode> { return this.model.referencesCommandMode.ValueChanged; }
    public get NavigationLocationChanged(): vscode.Event<string> { return this.model.navigationLocation.ValueChanged; }
    public get TagParserStatusChanged(): vscode.Event<string> { return this.model.tagParserStatus.ValueChanged; }
    public get ActiveConfigChanged(): vscode.Event<string> { return this.model.activeConfigName.ValueChanged; }

    /**
     * don't use this.rootFolder directly since it can be undefined
     */
    public get RootPath(): string {
        return (this.rootFolder) ? this.rootFolder.uri.fsPath : "";
    }
    public get RootUri(): vscode.Uri {
        return (this.rootFolder) ? this.rootFolder.uri : null;
    }
    public get Name(): string {
        return this.getName(this.rootFolder);
    }
    public get TrackedDocuments(): Set<vscode.TextDocument> {
        return this.trackedDocuments;
    }

    private get AdditionalEnvironment(): { [key: string]: string | string[] } {
        return { workspaceFolderBasename: this.Name, workspaceStorage: this.storagePath };
    }

    private getName(workspaceFolder?: vscode.WorkspaceFolder): string {
        return workspaceFolder ? workspaceFolder.name : "untitled";
    }

    /**
     * All public methods on this class must be guarded by the "pendingTask" promise. Requests and notifications received before the task is
     * complete are executed after this promise is resolved.
     * @see requestWhenReady<T>(request)
     * @see notifyWhenReady(notify)
     */

    private pendingTask: util.BlockingTask<any>;

    private getUniqueWorkspaceStorageName(workspaceFolder?: vscode.WorkspaceFolder) : string {
        let workspaceFolderName: string = this.getName(workspaceFolder);
        if (!workspaceFolder || workspaceFolder.index < 1) {
            return workspaceFolderName; // No duplicate names to search for.
        }
        for (let i: number = 0; i < workspaceFolder.index; ++i) {
            if (vscode.workspace.workspaceFolders[i].name === workspaceFolderName) {
                return path.join(workspaceFolderName, String(workspaceFolder.index)); // Use the index as a subfolder.
            }
        }
        return workspaceFolderName; // No duplicate names found.
    }

    constructor(allClients: ClientCollection, workspaceFolder?: vscode.WorkspaceFolder) {
        this.rootFolder = workspaceFolder;
        this.storagePath = util.extensionContext ? util.extensionContext.storagePath :
            path.join((this.rootFolder ? this.rootFolder.uri.fsPath : ""), "/.vscode");
        if (vscode.workspace.workspaceFolders && vscode.workspace.workspaceFolders.length > 1) {
            this.storagePath = path.join(this.storagePath, this.getUniqueWorkspaceStorageName(this.rootFolder));
        }
        try {
            let languageClient: LanguageClient = this.createLanguageClient(allClients);
            languageClient.registerProposedFeatures();
            languageClient.start();  // This returns Disposable, but doesn't need to be tracked because we call .stop() explicitly in our dispose()
            util.setProgress(util.getProgressExecutableStarted());
            ui = getUI();
            ui.bind(this);

            // requests/notifications are deferred until this.languageClient is set.
            this.queueBlockingTask(() => languageClient.onReady().then(
                () => {
                    this.configuration = new configs.CppProperties(this.RootUri);
                    this.configuration.ConfigurationsChanged((e) => this.onConfigurationsChanged(e));
                    this.configuration.SelectionChanged((e) => this.onSelectedConfigurationChanged(e));
                    this.configuration.CompileCommandsChanged((e) => this.onCompileCommandsChanged(e));
                    this.disposables.push(this.configuration);

                    this.languageClient = languageClient;
                    this.settingsTracker = getTracker(this.RootUri);
                    telemetry.logLanguageServerEvent("NonDefaultInitialCppSettings", this.settingsTracker.getUserModifiedSettings());
                    failureMessageShown = false;

                    // Listen for messages from the language server.
                    this.registerNotifications();
                    this.registerFileWatcher();

                    // The configurations will not be sent to the language server until the default include paths and frameworks have been set.
                    // The event handlers must be set before this happens.
                    return languageClient.sendRequest(QueryCompilerDefaultsRequest, {}).then((compilerDefaults: configs.CompilerDefaults) => {
                        this.configuration.CompilerDefaults = compilerDefaults;

                        // Only register the real commands after the extension has finished initializing,
                        // e.g. prevents empty c_cpp_properties.json from generation.
                        registerCommands();
                    });
                },
                (err) => {
                    this.isSupported = false;   // Running on an OS we don't support yet.
                    if (!failureMessageShown) {
                        failureMessageShown = true;
                        vscode.window.showErrorMessage("Unable to start the C/C++ language server. IntelliSense features will be disabled. Error: " + String(err));
                    }
                }));
        } catch (err) {
            this.isSupported = false;   // Running on an OS we don't support yet.
            if (!failureMessageShown) {
                failureMessageShown = true;
                let additionalInfo: string;
                if (err.code === "EPERM") {
                    additionalInfo = `EPERM: Check permissions for '${getLanguageServerFileName()}'`;
                } else {
                    additionalInfo = String(err);
                }
                vscode.window.showErrorMessage("Unable to start the C/C++ language server. IntelliSense features will be disabled. Error: " + additionalInfo);
            }
        }

        this.colorizationSettings = new ColorizationSettings(this.RootUri);
    }

    private createLanguageClient(allClients: ClientCollection): LanguageClient {
        let serverModule: string = getLanguageServerFileName();
        let exeExists: boolean = fs.existsSync(serverModule);
        if (!exeExists) {
            telemetry.logLanguageServerEvent("missingLanguageServerBinary");
            throw String('Missing binary at ' + serverModule);
        }
        let serverName: string = this.getName(this.rootFolder);
        let serverOptions: ServerOptions = {
            run: { command: serverModule },
            debug: { command: serverModule, args: [ serverName ] }
        };
        let settings: CppSettings = new CppSettings(this.rootFolder ? this.rootFolder.uri : null);
        let other: OtherSettings = new OtherSettings(this.rootFolder ? this.rootFolder.uri : null);
        let abTestSettings: ABTestSettings = getABTestSettings();

        let intelliSenseCacheDisabled: boolean = false;
        if (os.platform() === "darwin") {
            const releaseParts: string[] = os.release().split(".");
            if (releaseParts.length >= 1) {
                // AutoPCH doesn't work for older Mac OS's.
                intelliSenseCacheDisabled = parseInt(releaseParts[0]) < 17;
            }
        }

        let clientOptions: LanguageClientOptions = {
            documentSelector: [
                { scheme: 'file', language: 'cpp' },
                { scheme: 'file', language: 'c' }
            ],
            synchronize: {
                // Synchronize the setting section to the server
                configurationSection: ['C_Cpp', 'files', 'search']
            },
            workspaceFolder: this.rootFolder,
            initializationOptions: {
                clang_format_path: util.resolveVariables(settings.clangFormatPath, this.AdditionalEnvironment),
                clang_format_style: settings.clangFormatStyle,
                clang_format_fallbackStyle: settings.clangFormatFallbackStyle,
                clang_format_sortIncludes: settings.clangFormatSortIncludes,
                formatting: settings.formatting,
                extension_path: util.extensionPath,
                exclude_files: other.filesExclude,
                exclude_search: other.searchExclude,
                storage_path: this.storagePath,
                tab_size: other.editorTabSize,
                intelliSenseEngine: settings.intelliSenseEngine,
                intelliSenseEngineFallback: settings.intelliSenseEngineFallback,
                intelliSenseCacheDisabled: intelliSenseCacheDisabled,
                intelliSenseCachePath : util.resolveCachePath(settings.intelliSenseCachePath, this.AdditionalEnvironment),
                intelliSenseCacheSize : settings.intelliSenseCacheSize,
                autocomplete: settings.autoComplete,
                errorSquiggles: settings.errorSquiggles,
                dimInactiveRegions: settings.dimInactiveRegions,
                enhancedColorization: settings.enhancedColorization,
                suggestSnippets: settings.suggestSnippets,
                loggingLevel: settings.loggingLevel,
                workspaceParsingPriority: settings.workspaceParsingPriority,
                workspaceSymbols: settings.workspaceSymbols,
                exclusionPolicy: settings.exclusionPolicy,
                preferredPathSeparator: settings.preferredPathSeparator,
                default: {
                    systemIncludePath: settings.defaultSystemIncludePath
                },
                vcpkg_root: util.getVcpkgRoot(),
                gotoDefIntelliSense: abTestSettings.UseGoToDefIntelliSense,
                experimentalFeatures: settings.experimentalFeatures
            },
            middleware: createProtocolFilter(this, allClients),  // Only send messages directed at this client.
            errorHandler: {
                error: () => ErrorAction.Continue,
                closed: () => {
                        this.crashTimes.push(Date.now());
                        if (this.crashTimes.length < 5) {
                            let newClient: DefaultClient = <DefaultClient>allClients.replace(this, true);
                            newClient.crashTimes = this.crashTimes;
                        } else {
                            let elapsed: number = this.crashTimes[this.crashTimes.length - 1] - this.crashTimes[0];
                            if (elapsed <= 3 * 60 * 1000) {
                                if (vscode.workspace.workspaceFolders && vscode.workspace.workspaceFolders.length > 1) {
                                    vscode.window.showErrorMessage(`The language server for '${serverName}' crashed 5 times in the last 3 minutes. It will not be restarted.`);
                                } else {
                                    vscode.window.showErrorMessage(`The language server crashed 5 times in the last 3 minutes. It will not be restarted.`);
                                }
                                allClients.replace(this, false);
                            } else {
                                this.crashTimes.shift();
                                let newClient: DefaultClient = <DefaultClient>allClients.replace(this, true);
                                newClient.crashTimes = this.crashTimes;
                            }
                        }
                        return CloseAction.DoNotRestart;
                    }
            }

            // TODO: should I set the output channel?  Does this sort output between servers?
        };

        // Create the language client
        return new LanguageClient(`cpptools: ${serverName}`, serverOptions, clientOptions);
    }

    public onDidChangeSettings(event: vscode.ConfigurationChangeEvent): { [key: string] : string } {
        let colorizationNeedsReload: boolean = event.affectsConfiguration("workbench.colorTheme")
            || event.affectsConfiguration("editor.tokenColorCustomizations");

        let colorizationNeedsRefresh: boolean = colorizationNeedsReload
            || event.affectsConfiguration("C_Cpp.enhancedColorization", this.RootUri)
            || event.affectsConfiguration("C_Cpp.dimInactiveRegions", this.RootUri)
            || event.affectsConfiguration("C_Cpp.inactiveRegionOpacity", this.RootUri)
            || event.affectsConfiguration("C_Cpp.inactiveRegionForegroundColor", this.RootUri)
            || event.affectsConfiguration("C_Cpp.inactiveRegionBackgroundColor", this.RootUri);

        let colorThemeChanged: boolean = event.affectsConfiguration("workbench.colorTheme", this.RootUri);
        if (colorThemeChanged) {
            let otherSettings: OtherSettings = new OtherSettings(this.RootUri);
            this.languageClient.sendNotification(ColorThemeChangedNotification, { name: otherSettings.colorTheme });
        }

        if (colorizationNeedsReload) {
            this.colorizationSettings.reload();
        }
        if (colorizationNeedsRefresh) {
            let processedUris: vscode.Uri[] = [];
            for (let e of vscode.window.visibleTextEditors) {
                let uri: vscode.Uri = e.document.uri;

                // Make sure we don't process the same file multiple times.
                // colorizationState.onSettingsChanged ensures all visible text editors for that file get
                // refreshed, after it creates a set of decorators to be shared by all visible instances of the file.
                if (!processedUris.find(e => e === uri)) {
                    processedUris.push(uri);
                    let colorizationState: ColorizationState = this.colorizationState.get(uri.toString());
                    if (colorizationState) {
                        colorizationState.onSettingsChanged(uri);
                    }
                }
            }
        }
        let changedSettings: { [key: string] : string } = this.settingsTracker.getChangedSettings();
        if (Object.keys(changedSettings).length > 0) {
            if (changedSettings["commentContinuationPatterns"]) {
                updateLanguageConfigurations();
            }
            if (changedSettings["clang_format_path"]) {
                let settings: CppSettings = new CppSettings(this.RootUri);
                this.languageClient.sendNotification(UpdateClangFormatPathNotification, util.resolveVariables(settings.clangFormatPath, this.AdditionalEnvironment));
            }
            if (changedSettings["intelliSenseCachePath"]) {
                let settings: CppSettings = new CppSettings(this.RootUri);
                this.languageClient.sendNotification(UpdateIntelliSenseCachePathNotification, util.resolveCachePath(settings.intelliSenseCachePath, this.AdditionalEnvironment));
            }
            this.configuration.onDidChangeSettings();
            telemetry.logLanguageServerEvent("CppSettingsChange", changedSettings, null);
        }
        return changedSettings;
    }

    private editVersion: number = 0;

    public onDidChangeTextDocument(textDocumentChangeEvent: vscode.TextDocumentChangeEvent): void {
        // Increment editVersion for every call to onDidChangeTextDocument, regardless of whether the file is handled
        this.editVersion++;
        if (textDocumentChangeEvent.document.uri.scheme === "file") {
            if (textDocumentChangeEvent.document.languageId === "cpp" || textDocumentChangeEvent.document.languageId === "c") {
                try {
                    let colorizationState: ColorizationState = this.getColorizationState(textDocumentChangeEvent.document.uri.toString());

                    // Adjust colorization ranges after this edit.  (i.e. if a line was added, push decorations after it down one line)
                    colorizationState.addEdits(textDocumentChangeEvent.contentChanges, this.editVersion);
                } catch (e) {
                    // Ensure an exception does not prevent pass-through to native handler, or editVersion could become inconsistent
                    console.log(e.toString());
                }
            }
        }
    }

    public onDidOpenTextDocument(document: vscode.TextDocument): void {
        if (document.uri.scheme === "file") {
            this.sendVisibleRanges(document.uri);
        }
    }

    public onDidChangeVisibleTextEditors(editors: vscode.TextEditor[]): void {
        let processedUris: vscode.Uri[] = [];
        editors.forEach(editor => {
            if (editor.document.uri.scheme === "file") {
                let colorizationState: ColorizationState = this.colorizationState.get(editor.document.uri.toString());
                if (colorizationState) {
                    colorizationState.refresh(editor);
                }
                if (!processedUris.find(uri => uri === editor.document.uri)) {
                    processedUris.push(editor.document.uri);
                    this.sendVisibleRanges(editor.document.uri);
                }
            }
        });
    }

    public sendVisibleRanges(uri: vscode.Uri): void {
        let ranges: Range[] = [];
        // Get ranges from all editors matching this URI
        let editors: vscode.TextEditor[] = vscode.window.visibleTextEditors.filter(e => e.document.uri === uri);
        for (let e of editors) {
            e.visibleRanges.forEach(range => ranges.push(Range.create(range.start.line, range.start.character, range.end.line, range.end.character)));
        }

        // Only send ranges if they have actually changed.
        let isSame: boolean = false;
        let savedRanges: Range[] = this.visibleRanges.get(uri.toString());
        if (savedRanges) {
            if (ranges.length === savedRanges.length) {
                isSame = true;
                for (let i: number = 0; i < ranges.length; i++) {
                    if (ranges[i] !== savedRanges[i]) {
                        isSame = false;
                        break;
                    }
                }
            }
        } else {
            isSame = ranges.length === 0;
        }
        if (!isSame) {
            this.visibleRanges.set(uri.toString(), ranges);
            let params: DidChangeVisibleRangesParams = {
                uri: uri.toString(),
                ranges: ranges
            };
            this.notifyWhenReady(() => this.languageClient.sendNotification(DidChangeVisibleRangesNotification, params));
        }
    }

    // Used to determine if Find or Peek References is used.
    // TODO: Investigate using onDidExecuteCommand instead.
    private prevVisibleRangesLength: number = 0;
    private visibleRangesDecreased: boolean = false;
    private visibleRangesDecreasedTicks: number = 0;
    private readonly ticksForDetectingPeek: number = 1000; // TODO: Might need tweeking?

    public onDidChangeTextEditorVisibleRanges(textEditorVisibleRangesChangeEvent: vscode.TextEditorVisibleRangesChangeEvent): void {
        if (textEditorVisibleRangesChangeEvent.textEditor.document.uri.scheme === "file") {
            if (vscode.window.activeTextEditor === textEditorVisibleRangesChangeEvent.textEditor) {
                if (textEditorVisibleRangesChangeEvent.visibleRanges.length === 1) {
                    let visibleRangesLength: number = textEditorVisibleRangesChangeEvent.visibleRanges[0].end.line - textEditorVisibleRangesChangeEvent.visibleRanges[0].start.line;
                    this.visibleRangesDecreased = visibleRangesLength < this.prevVisibleRangesLength;
                    if (this.visibleRangesDecreased) {
                        this.visibleRangesDecreasedTicks = Date.now();
                    }
                    this.prevVisibleRangesLength = visibleRangesLength;
                }
            }
            this.sendVisibleRanges(textEditorVisibleRangesChangeEvent.textEditor.document.uri);
        }
    }

    public onRegisterCustomConfigurationProvider(provider: CustomConfigurationProvider1): Thenable<void> {
        let onRegistered: () => void = () => {
            // version 2 providers control the browse.path. Avoid thrashing the tag parser database by pausing parsing until
            // the provider has sent the correct browse.path value.
            if (provider.version >= Version.v2) {
                this.pauseParsing();
            }
        };
        return this.notifyWhenReady(() => {
            if (!this.RootPath) {
                return; // There is no c_cpp_properties.json to edit because there is no folder open.
            }
            let selectedProvider: string = this.configuration.CurrentConfigurationProvider;
            if (!selectedProvider) {
                let ask: PersistentFolderState<boolean> = new PersistentFolderState<boolean>("Client.registerProvider", true, this.RootPath);
                if (ask.Value) {
                    ui.showConfigureCustomProviderMessage(() => {
                        let folderStr: string = (vscode.workspace.workspaceFolders && vscode.workspace.workspaceFolders.length > 1) ? "the '" + this.Name + "'" : "this";
                        const message: string = `${provider.name} would like to configure IntelliSense for ${folderStr} folder.`;
                        const allow: string = "Allow";
                        const dontAllow: string = "Don't Allow";
                        const askLater: string = "Ask Me Later";

                        return vscode.window.showInformationMessage(message, allow, dontAllow, askLater).then(result => {
                            switch (result) {
                                case allow: {
                                    this.configuration.updateCustomConfigurationProvider(provider.extensionId).then(() => {
                                        onRegistered();
                                        telemetry.logLanguageServerEvent("customConfigurationProvider", { "providerId": provider.extensionId });
                                    });
                                    ask.Value = false;
                                    return true;
                                }
                                case dontAllow: {
                                    ask.Value = false;
                                    break;
                                }
                                default: {
                                    break;
                                }
                            }
                            return false;
                        });
                    },
                    () => ask.Value = false);
                }
            } else if (selectedProvider === provider.extensionId) {
                onRegistered();
                telemetry.logLanguageServerEvent("customConfigurationProvider", { "providerId": provider.extensionId });
            } else if (selectedProvider === provider.name) {
                onRegistered();
                this.configuration.updateCustomConfigurationProvider(provider.extensionId); // v0 -> v1 upgrade. Update the configurationProvider in c_cpp_properties.json
            }
        });
    }

    public updateCustomConfigurations(requestingProvider?: CustomConfigurationProvider1): Thenable<void> {
        return this.notifyWhenReady(() => {
            if (!this.configurationProvider) {
                return;
            }
            let currentProvider: CustomConfigurationProvider1 = getCustomConfigProviders().get(this.configurationProvider);
            if (!currentProvider || (requestingProvider && requestingProvider.extensionId !== currentProvider.extensionId) || this.trackedDocuments.size === 0) {
                return;
            }

            let tokenSource: vscode.CancellationTokenSource = new vscode.CancellationTokenSource();
            let documentUris: vscode.Uri[] = [];
            this.trackedDocuments.forEach(document => documentUris.push(document.uri));

            let task: () => Thenable<SourceFileConfigurationItem[]> = () => {
                return currentProvider.provideConfigurations(documentUris, tokenSource.token);
            };
            this.queueTaskWithTimeout(task, configProviderTimeout, tokenSource).then(configs => this.sendCustomConfigurations(configs), () => {});
        });
    }

    public updateCustomBrowseConfiguration(requestingProvider?: CustomConfigurationProvider1): Thenable<void> {
        return this.notifyWhenReady(() => {
            if (!this.configurationProvider) {
                return;
            }
            console.log("updateCustomBrowseConfiguration");
            let currentProvider: CustomConfigurationProvider1 = getCustomConfigProviders().get(this.configurationProvider);
            if (!currentProvider || (requestingProvider && requestingProvider.extensionId !== currentProvider.extensionId)) {
                return;
            }

            let tokenSource: vscode.CancellationTokenSource = new vscode.CancellationTokenSource();
            let task: () => Thenable<WorkspaceBrowseConfiguration> = async () => {
                if (this.RootUri && await currentProvider.canProvideBrowseConfigurationsPerFolder(tokenSource.token)) {
                    return (currentProvider.provideFolderBrowseConfiguration(this.RootUri, tokenSource.token));
                }
                if (await currentProvider.canProvideBrowseConfiguration(tokenSource.token)) {
                    return currentProvider.provideBrowseConfiguration(tokenSource.token);
                }
                if (currentProvider.version >= Version.v2) {
                    console.warn("failed to provide browse configuration");
                }
                return null;
            };
            this.queueTaskWithTimeout(task, configProviderTimeout, tokenSource).then(
                async config => {
                    await this.sendCustomBrowseConfiguration(config);
                    if (currentProvider.version >= Version.v2) {
                        this.resumeParsing();
                    }
                },
                () => {});
        });
    }

    public async logDiagnostics(): Promise<void> {
        let response: GetDiagnosticsResult = await this.requestWhenReady(() => this.languageClient.sendRequest(GetDiagnosticsRequest, null));
        if (!this.diagnosticsChannel) {
            this.diagnosticsChannel = vscode.window.createOutputChannel("C/C++ Diagnostics");
            this.disposables.push(this.diagnosticsChannel);
        }

        let header: string = `-------- Diagnostics - ${new Date().toLocaleString()}\n`;
        let version: string = `Version: ${util.packageJson.version}\n`;
        let configJson: string = "";
        if (this.configuration.CurrentConfiguration) {
            configJson = `Current Configuration:\n${JSON.stringify(this.configuration.CurrentConfiguration, null, 4)}\n`;
        }
        this.diagnosticsChannel.appendLine(`${header}${version}${configJson}${response.diagnostics}`);
        this.diagnosticsChannel.show(false);
    }

    public async rescanFolder(): Promise<void> {
        await this.notifyWhenReady(() => this.languageClient.sendNotification(RescanFolderNotification));
    }

<<<<<<< HEAD
    public async provideCustomConfiguration(document: vscode.TextDocument): Promise<void> {
        return this.queueBlockingTask(async () => {
            let tokenSource: CancellationTokenSource = new CancellationTokenSource();
            let providers: CustomConfigurationProviderCollection = getCustomConfigProviders();
            if (providers.size === 0) {
=======
    public async provideCustomConfiguration(docUri: vscode.Uri, requestFile?: string): Promise<void> {
        let onFinished: () => void = () => {
            if (requestFile) {
                this.languageClient.sendNotification(FinishedRequestCustomConfig, requestFile);
            }
        };
        return this.queueBlockingTask(async () => {
            let tokenSource: vscode.CancellationTokenSource = new vscode.CancellationTokenSource();
            let providers: CustomConfigurationProviderCollection = getCustomConfigProviders();
            if (providers.size === 0) {
                onFinished();
>>>>>>> d7520eac
                return Promise.resolve();
            }
            console.log("provideCustomConfiguration");
            let providerId: string|undefined = this.configuration.CurrentConfigurationProvider;
            if (!providerId) {
<<<<<<< HEAD
                return Promise.resolve();
            }

            let providerName: string = providerId;
            let params: QueryTranslationUnitSourceParams = {
                uri: document.uri.toString()
            };
            let response: QueryTranslationUnitSourceResult = await this.languageClient.sendRequest(QueryTranslationUnitSourceRequest, params);
            if (response.configDisposition === QueryTranslationUnitSourceConfigDisposition.ConfigNotNeeded) {
                return Promise.resolve();
            }

=======
                onFinished();
                return Promise.resolve();
            }

            let providerName: string = providerId;
            let params: QueryTranslationUnitSourceParams = {
                uri: docUri.toString()
            };
            let response: QueryTranslationUnitSourceResult = await this.languageClient.sendRequest(QueryTranslationUnitSourceRequest, params);
            if (response.configDisposition === QueryTranslationUnitSourceConfigDisposition.ConfigNotNeeded) {
                onFinished();
                return Promise.resolve();
            }

>>>>>>> d7520eac
            let tuUri: vscode.Uri = vscode.Uri.parse(response.uri);
            let configName: string = this.configuration.CurrentConfiguration.name;
            const notReadyMessage: string = `${providerName} is not ready`;
            let provideConfigurationAsync: () => Thenable<SourceFileConfigurationItem[]> = async () => {
                // The config requests that we use a provider, try to get IntelliSense configuration info from that provider.
                try {
                    let provider: CustomConfigurationProvider1|null = providers.get(providerId);
                    if (provider) {
                        if (!provider.isReady) {
                            return Promise.reject(notReadyMessage);
                        }

                        providerName = provider.name;
                        if (await provider.canProvideConfiguration(tuUri, tokenSource.token)) {
                            return provider.provideConfigurations([tuUri], tokenSource.token);
                        }
                    }
                } catch (err) {
                }
                console.warn("failed to provide configuration");
                return Promise.reject("");
            };

            return this.callTaskWithTimeout(provideConfigurationAsync, configProviderTimeout, tokenSource).then(
                (configs: SourceFileConfigurationItem[]) => {
                    if (configs && configs.length > 0) {
                        this.sendCustomConfigurations(configs, false);
                        if (response.configDisposition === QueryTranslationUnitSourceConfigDisposition.AncestorConfigNeeded) {
                            // replacing uri with original uri
<<<<<<< HEAD
                            let newConfig: SourceFileConfigurationItem =  { uri: document.uri, configuration: configs[0].configuration };
                            this.sendCustomConfigurations([newConfig], false);
                        }
                    }
                },
                (err) => {
                    if (err === notReadyMessage) {
                        return;
                    }
                    let settings: CppSettings = new CppSettings(this.RootUri);
                    if (settings.configurationWarnings === "Enabled" && !this.isExternalHeader(document.uri) && !vscode.debug.activeDebugSession) {
                        const dismiss: string = "Dismiss";
                        const disable: string = "Disable Warnings";
                        let message: string = `'${providerName}' is unable to provide IntelliSense configuration information for '${document.uri.fsPath}'. ` +
=======
                            let newConfig: SourceFileConfigurationItem =  { uri: docUri, configuration: configs[0].configuration };
                            this.sendCustomConfigurations([newConfig], false);
                        }
                    }
                    onFinished();
                },
                (err) => {
                    if (requestFile) {
                        onFinished();
                        return;
                    }
                    if (err === notReadyMessage) {
                        return;
                    }
                    let settings: CppSettings = new CppSettings(this.RootUri);
                    if (settings.configurationWarnings === "Enabled" && !this.isExternalHeader(docUri) && !vscode.debug.activeDebugSession) {
                        const dismiss: string = "Dismiss";
                        const disable: string = "Disable Warnings";
                        let message: string = `'${providerName}' is unable to provide IntelliSense configuration information for '${docUri.fsPath}'. ` +
>>>>>>> d7520eac
                            `Settings from the '${configName}' configuration will be used instead.`;
                        if (err) {
                            message += ` (${err})`;
                        }

                        vscode.window.showInformationMessage(message, dismiss, disable).then(response => {
                            switch (response) {
                                case disable: {
                                    settings.toggleSetting("configurationWarnings", "Enabled", "Disabled");
                                    break;
                                }
                            }
                        });
                    }
                });
        });
    }

    private async handleRequestCustomConfig(requestFile: string): Promise<void> {
        await this.provideCustomConfiguration(vscode.Uri.file(requestFile), requestFile);
    }

<<<<<<< HEAD
=======
    private isExternalHeader(uri: vscode.Uri): boolean {
        return util.isHeader(uri) && !uri.toString().startsWith(this.RootUri.toString());
    }

>>>>>>> d7520eac
    public getCurrentConfigName(): Thenable<string> {
        return this.queueTask(() => Promise.resolve(this.configuration.CurrentConfiguration.name));
    }

    public getCurrentCompilerPathAndArgs(): Thenable<util.CompilerPathAndArgs> {
        return this.queueTask(() => Promise.resolve(
            util.extractCompilerPathAndArgs(
                this.configuration.CurrentConfiguration.compilerPath,
                this.configuration.CurrentConfiguration.compilerArgs)
        ));
    }

    public getVcpkgInstalled(): Thenable<boolean> {
        return this.queueTask(() => Promise.resolve(this.configuration.VcpkgInstalled));
    }

    public getVcpkgEnabled(): Thenable<boolean> {
        const cppSettings: CppSettings = new CppSettings(this.RootUri);
        return Promise.resolve(cppSettings.vcpkgEnabled);
    }

    public getKnownCompilers(): Thenable<configs.KnownCompiler[]> {
        return this.queueTask(() => Promise.resolve(this.configuration.KnownCompiler));
    }

    /**
     * Take ownership of a document that was previously serviced by another client.
     * This process involves sending a textDocument/didOpen message to the server so
     * that it knows about the file, as well as adding it to this client's set of
     * tracked documents.
     */
    public takeOwnership(document: vscode.TextDocument): void {
        let params: DidOpenTextDocumentParams = {
            textDocument: {
                uri: document.uri.toString(),
                languageId: document.languageId,
                version: document.version,
                text: document.getText()
            }
        };
        this.notifyWhenReady(() => this.languageClient.sendNotification(DidOpenNotification, params));
        this.trackedDocuments.add(document);
    }

    /*************************************************************************************
     * wait until the all pendingTasks are complete (e.g. language client is ready for use)
     * before attempting to send messages or operate on the client.
     *************************************************************************************/

    public queueTask(task: () => Thenable<any>): Thenable<any> {
        if (this.isSupported) {
            let nextTask: () => Thenable<any> = async () => {
                try {
                    return await task();
                } catch (err) {
                    console.error(err);
                    throw err;
                }
            };

            if (this.pendingTask && !this.pendingTask.Done) {
                // We don't want the queue to stall because of a rejected promise.
                return this.pendingTask.getPromise().then(nextTask, nextTask);
            } else {
                this.pendingTask = undefined;
                return nextTask();
            }
        } else {
            return Promise.reject("Unsupported client");
        }
    }

    /**
     * Queue a task that blocks all future tasks until it completes. This is currently only intended to be used
     * during language client startup and for custom configuration providers.
     * @param task The task that blocks all future tasks
     */
    private queueBlockingTask(task: () => Thenable<void>): Thenable<void> {
        if (this.isSupported) {
            this.pendingTask = new util.BlockingTask<void>(task, this.pendingTask);
            return this.pendingTask.getPromise();
        } else {
            return Promise.reject("Unsupported client");
        }
    }

    private queueTaskWithTimeout(task: () => Thenable<any>, ms: number, cancelToken?: vscode.CancellationTokenSource): Thenable<any> {
        let timer: NodeJS.Timer;
        // Create a promise that rejects in <ms> milliseconds
        let timeout: () => Promise<any> = () => new Promise((resolve, reject) => {
            timer = setTimeout(() => {
                clearTimeout(timer);
                if (cancelToken) {
                    cancelToken.cancel();
                }
                reject("Timed out in " + ms + "ms.");
            }, ms);
        });

        // Returns a race between our timeout and the passed in promise
        return this.queueTask(() => {
            return Promise.race([task(), timeout()]).then(
                (result: any) => {
                    clearTimeout(timer);
                    return result;
                },
                (error: any) => {
                    clearTimeout(timer);
                    throw error;
                });
        });
    }

<<<<<<< HEAD
    private callTaskWithTimeout(task: () => Thenable<any>, ms: number, cancelToken?: CancellationTokenSource): Thenable<any> {
=======
    private callTaskWithTimeout(task: () => Thenable<any>, ms: number, cancelToken?: vscode.CancellationTokenSource): Thenable<any> {
>>>>>>> d7520eac
        let timer: NodeJS.Timer;
        // Create a promise that rejects in <ms> milliseconds
        let timeout: () => Promise<any> = () => new Promise((resolve, reject) => {
            timer = setTimeout(() => {
                clearTimeout(timer);
                if (cancelToken) {
                    cancelToken.cancel();
                }
                reject("Timed out in " + ms + "ms.");
            }, ms);
        });

        // Returns a race between our timeout and the passed in promise
        return Promise.race([task(), timeout()]).then(
            (result: any) => {
                clearTimeout(timer);
                return result;
            },
            (error: any) => {
                clearTimeout(timer);
                throw error;
            });
    }

    public requestWhenReady(request: () => Thenable<any>): Thenable<any> {
        return this.queueTask(request);
    }

    public notifyWhenReady(notify: () => void, blockingTask?: boolean): Thenable<void> {
        let task: () => Thenable<void> = () => new Promise(resolve => {
            notify();
            resolve();
        });
        if (blockingTask) {
            return this.queueBlockingTask(task);
        } else {
            return this.queueTask(task);
        }
    }

    /**
     * listen for notifications from the language server.
     */
    private registerNotifications(): void {
        console.assert(this.languageClient !== undefined, "This method must not be called until this.languageClient is set in \"onReady\"");

        this.languageClient.onNotification(ReloadWindowNotification, () => util.promptForReloadWindowDueToSettingsChange());
        this.languageClient.onNotification(LogTelemetryNotification, (e) => this.logTelemetry(e));
        this.languageClient.onNotification(ReportNavigationNotification, (e) => this.navigate(e));
        this.languageClient.onNotification(ReportStatusNotification, (e) => this.updateStatus(e));
        this.languageClient.onNotification(ReportTagParseStatusNotification, (e) => this.updateTagParseStatus(e));
        this.languageClient.onNotification(SemanticColorizationRegionsNotification, (e) => this.updateSemanticColorizationRegions(e));
        this.languageClient.onNotification(CompileCommandsPathsNotification, (e) => this.promptCompileCommands(e));
        this.languageClient.onNotification(ReferencesNotification, (e) => this.processReferencesResult(e.referencesResult));
        this.languageClient.onNotification(ReportReferencesProgressNotification, (e) => this.handleReferencesProgress(e));
        this.languageClient.onNotification(RequestCustomConfig, (e) => this.handleRequestCustomConfig(e));
        this.setupOutputHandlers();
    }

    /**
     * listen for file created/deleted events under the ${workspaceFolder} folder
     */
    private registerFileWatcher(): void {
        console.assert(this.languageClient !== undefined, "This method must not be called until this.languageClient is set in \"onReady\"");

        if (this.rootFolder) {
            // WARNING: The default limit on Linux is 8k, so for big directories, this can cause file watching to fail.
            this.rootPathFileWatcher = vscode.workspace.createFileSystemWatcher(
                "**/*",
                false /*ignoreCreateEvents*/,
                true /*ignoreChangeEvents*/,
                false /*ignoreDeleteEvents*/);

            this.rootPathFileWatcher.onDidCreate((uri) => {
                this.languageClient.sendNotification(FileCreatedNotification, { uri: uri.toString() });
            });

            this.rootPathFileWatcher.onDidDelete((uri) => {
                this.languageClient.sendNotification(FileDeletedNotification, { uri: uri.toString() });
            });

            this.disposables.push(this.rootPathFileWatcher);
        } else {
            this.rootPathFileWatcher = undefined;
        }
    }

    /**
     * listen for logging messages from the language server and print them to the Output window
     */
    private setupOutputHandlers(): void {
        console.assert(this.languageClient !== undefined, "This method must not be called until this.languageClient is set in \"onReady\"");

        this.languageClient.onNotification(DebugProtocolNotification, (output) => {
            if (!this.debugChannel) {
                this.debugChannel = vscode.window.createOutputChannel(`C/C++ Debug Protocol: ${this.Name}`);
                this.disposables.push(this.debugChannel);
            }
            this.debugChannel.appendLine("");
            this.debugChannel.appendLine("************************************************************************************************************************");
            this.debugChannel.append(`${output}`);
        });

        this.languageClient.onNotification(DebugLogNotification, (output) => {
            if (!this.outputChannel) {
                if (vscode.workspace.workspaceFolders && vscode.workspace.workspaceFolders.length > 1) {
                    this.outputChannel = vscode.window.createOutputChannel(`C/C++: ${this.Name}`);
                } else {
                    this.outputChannel = logger.getOutputChannel();
                }
                this.disposables.push(this.outputChannel);
            }
            this.outputChannel.appendLine(`${output}`);
        });
    }

    /*******************************************************
     * handle notifications coming from the language server
     *******************************************************/

    private logTelemetry(notificationBody: TelemetryPayload): void {
        telemetry.logLanguageServerEvent(notificationBody.event, notificationBody.properties, notificationBody.metrics);
    }

    private navigate(payload: NavigationPayload): void {
        let cppSettings: CppSettings = new CppSettings(this.RootUri);

        // TODO: Move this code to a different place?
        if (cppSettings.autoAddFileAssociations && payload.navigation.startsWith("<def")) {
            let fileAssociations: string = payload.navigation.substr(4);
            let is_c: boolean = fileAssociations.startsWith("c");
            // Skip over rest of header: c>; or >;
            fileAssociations = fileAssociations.substr(is_c ? 3 : 2);
            this.addFileAssociations(fileAssociations, is_c);
            return;
        }

        // If it's too big, it doesn't appear.
        // The space available depends on the user's resolution and space taken up by other UI.
        let currentNavigation: string = payload.navigation;
        let maxLength: number = cppSettings.navigationLength;
        if (currentNavigation.length > maxLength) {
            currentNavigation = currentNavigation.substring(0, maxLength - 3).concat("...");
        }
        this.model.navigationLocation.Value = currentNavigation;
    }

    public addFileAssociations(fileAssociations: string, is_c: boolean): void {
        let settings: OtherSettings = new OtherSettings(this.RootUri);
        let assocs: any = settings.filesAssociations;

        let filesAndPaths: string[] = fileAssociations.split(";");
        let foundNewAssociation: boolean = false;
        for (let i: number = 0; i < filesAndPaths.length; ++i) {
            let fileAndPath: string[] = filesAndPaths[i].split("@");
            // Skip empty or malformed
            if (fileAndPath.length === 2) {
                let file: string = fileAndPath[0];
                let filePath: string = fileAndPath[1];
                if ((file in assocs) || (("**/" + file) in assocs)) {
                    continue; // File already has an association.
                }
                let j: number = file.lastIndexOf('.');
                if (j !== -1) {
                    let ext: string = file.substr(j);
                    if ((("*" + ext) in assocs) || (("**/*" + ext) in assocs)) {
                        continue; // Extension already has an association.
                    }
                }
                let foundGlobMatch: boolean = false;
                for (let assoc in assocs) {
                    if (minimatch(filePath, assoc)) {
                        foundGlobMatch = true;
                        break; // Assoc matched a glob pattern.
                    }
                }
                if (foundGlobMatch) {
                    continue;
                }
                assocs[file] = is_c ? "c" : "cpp";
                foundNewAssociation = true;
            }
        }
        if (foundNewAssociation) {
            settings.filesAssociations = assocs;
        }
    }

    private updateStatus(notificationBody: ReportStatusNotificationBody): void {
        let message: string = notificationBody.status;
        util.setProgress(util.getProgressExecutableSuccess());
        let testHook: TestHook = getTestHook();
        if (message.endsWith("Indexing...")) {
            this.model.isTagParsing.Value = true;
            testHook.updateStatus(Status.TagParsingBegun);
        } else if (message.endsWith("Updating IntelliSense...")) {
            timeStamp = Date.now();
            this.model.isUpdatingIntelliSense.Value = true;
            testHook.updateStatus(Status.IntelliSenseCompiling);
        } else if (message.endsWith("IntelliSense Ready")) {
            let settings: CppSettings = new CppSettings(this.RootUri);
            if (settings.loggingLevel === "Debug") {
                let out: logger.Logger = logger.getOutputChannelLogger();
                let duration: number = Date.now() - timeStamp;
                out.appendLine(`Update IntelliSense time (sec): ${duration / 1000}`);
            }
            this.model.isUpdatingIntelliSense.Value = false;
            testHook.updateStatus(Status.IntelliSenseReady);
        } else if (message.endsWith("Ready")) { // Tag Parser Ready
            this.model.isTagParsing.Value = false;
            testHook.updateStatus(Status.TagParsingDone);
            util.setProgress(util.getProgressParseRootSuccess());
        } else if (message.endsWith("No Squiggles")) {
            util.setIntelliSenseProgress(util.getProgressIntelliSenseNoSquiggles());
        } else if (message.endsWith("Unresolved Headers")) {
            let showIntelliSenseFallbackMessage: PersistentState<boolean> = new PersistentState<boolean>("CPP.showIntelliSenseFallbackMessage", true);
            if (showIntelliSenseFallbackMessage.Value) {
                ui.showConfigureIncludePathMessage(() => {
                    let configJSON: string = "Configure (JSON)";
                    let configUI: string = "Configure (UI)";
                    let dontShowAgain: string = "Don't Show Again";
                    let fallbackMsg: string = this.configuration.VcpkgInstalled ?
                        "Update your IntelliSense settings or use Vcpkg to install libraries to help find missing headers." :
                        "Configure your IntelliSense settings to help find missing headers.";
                    return vscode.window.showInformationMessage(fallbackMsg, configJSON, configUI, dontShowAgain).then((value) => {
                        switch (value) {
                            case configJSON:
                                vscode.commands.getCommands(true).then((commands: string[]) => {
                                    if (commands.indexOf("workbench.action.problems.focus") >= 0) {
                                        vscode.commands.executeCommand("workbench.action.problems.focus");
                                    }
                                });
                                this.handleConfigurationEditJSONCommand();
                                telemetry.logLanguageServerEvent("SettingsCommand", { "toast": "json" }, null);
                                break;
                            case configUI:
                                vscode.commands.getCommands(true).then((commands: string[]) => {
                                    if (commands.indexOf("workbench.action.problems.focus") >= 0) {
                                        vscode.commands.executeCommand("workbench.action.problems.focus");
                                    }
                                });
                                this.handleConfigurationEditUICommand();
                                telemetry.logLanguageServerEvent("SettingsCommand", { "toast": "ui" }, null);
                                break;
                            case dontShowAgain:
                                showIntelliSenseFallbackMessage.Value = false;
                                break;
                        }
                        return true;
                    });
                },
                () => showIntelliSenseFallbackMessage.Value = false);
            }
        }
    }

    private updateTagParseStatus(notificationBody: ReportStatusNotificationBody): void {
        this.model.tagParserStatus.Value = notificationBody.status;
    }

    private getColorizationState(uri: string): ColorizationState {
        let colorizationState: ColorizationState = this.colorizationState.get(uri);
        if (!colorizationState) {
            colorizationState = new ColorizationState(this.RootUri, this.colorizationSettings);
            this.colorizationState.set(uri, colorizationState);
        }
        return colorizationState;
    }

    private updateSemanticColorizationRegions(params: SemanticColorizationRegionsParams): void {
        // Convert the params to vscode.Range's before passing to colorizationState.updateSemantic()
        let semanticRanges: vscode.Range[][] = new Array<vscode.Range[]>(TokenKind.Count);
        for (let i: number = 0; i < TokenKind.Count; i++) {
            semanticRanges[i] = [];
        }
        params.regions.forEach(element => {
            let newRange : vscode.Range = new vscode.Range(element.range.start.line, element.range.start.character, element.range.end.line, element.range.end.character);
            semanticRanges[element.kind].push(newRange);
        });
        let inactiveRanges: vscode.Range[] = [];
        params.inactiveRegions.forEach(element => {
            let newRange : vscode.Range = new vscode.Range(element.startLine, 0, element.endLine, 0);
            inactiveRanges.push(newRange);
        });
        let colorizationState: ColorizationState = this.getColorizationState(params.uri);
        colorizationState.updateSemantic(params.uri, semanticRanges, inactiveRanges, params.editVersion);
        this.languageClient.sendNotification(SemanticColorizationRegionsReceiptNotification, { uri: params.uri });
    }

    private promptCompileCommands(params: CompileCommandsPaths) : void {
        if (this.configuration.CurrentConfiguration.compileCommands !== undefined) {
            return;
        }

        let ask: PersistentFolderState<boolean> = new PersistentFolderState<boolean>("CPP.showCompileCommandsSelection", true, this.RootPath);
        if (!ask.Value) {
            return;
        }

        let compileCommandStr: string = params.paths.length > 1 ? "a compile_commands.json file" : params.paths[0];
        let folderStr: string = (vscode.workspace.workspaceFolders && vscode.workspace.workspaceFolders.length > 1) ? "the '" + this.Name + "'" : "this";
        const message: string = `Would you like to use ${compileCommandStr} to auto-configure IntelliSense for ${folderStr} folder?`;

        ui.showConfigureCompileCommandsMessage(() => {
            const yes: string = "Yes";
            const no: string = "No";
            const askLater: string = "Ask Me Later";
            return vscode.window.showInformationMessage(message, yes, no, askLater).then(async (value) => {
                switch (value) {
                    case yes:
                        if (params.paths.length > 1) {
                            let index: number = await ui.showCompileCommands(params.paths);
                            if (index < 0) {
                                return false;
                            }
                            this.configuration.setCompileCommands(params.paths[index]);
                        } else {
                            this.configuration.setCompileCommands(params.paths[0]);
                        }
                        return true;
                    case askLater:
                        break;
                    case no:
                        ask.Value = false;
                        break;
                }
                return false;
            });
        },
        () => ask.Value = false);
    }

    /*********************************************
     * requests to the language server
     *********************************************/

    public requestSwitchHeaderSource(rootPath: string, fileName: string): Thenable<string> {
        let params: SwitchHeaderSourceParams = {
            rootPath: rootPath,
            switchHeaderSourceFileName: fileName
        };
        return this.requestWhenReady(() => this.languageClient.sendRequest(SwitchHeaderSourceRequest, params));
    }

    public requestNavigationList(document: vscode.TextDocument): Thenable<string> {
        return this.requestWhenReady(() => {
            return this.languageClient.sendRequest(NavigationListRequest, this.languageClient.code2ProtocolConverter.asTextDocumentIdentifier(document));
        });
    }

    /*********************************************
     * notifications to the language server
     *********************************************/

    public activeDocumentChanged(document: vscode.TextDocument): void {
        this.notifyWhenReady(() => {
            this.languageClient.sendNotification(ActiveDocumentChangeNotification, this.languageClient.code2ProtocolConverter.asTextDocumentIdentifier(document));
        });
    }

    /**
     * enable UI updates from this client and resume tag parsing on the server.
     */
    public activate(): void {
        for (let key in this.model) {
            if (this.model.hasOwnProperty(key)) {
                this.model[key].activate();
            }
        }
        this.resumeParsing();
    }

    public selectionChanged(selection: Range): void {
        this.notifyWhenReady(() => {
            this.languageClient.sendNotification(TextEditorSelectionChangeNotification, selection);
        });
    }

    public resetDatabase(): void {
        this.notifyWhenReady(() => this.languageClient.sendNotification(ResetDatabaseNotification));
    }

    /**
     * disable UI updates from this client and pause tag parsing on the server.
     */
    public deactivate(): void {
        for (let key in this.model) {
            if (this.model.hasOwnProperty(key)) {
                this.model[key].deactivate();
            }
        }
        this.pauseParsing();
    }

    public pauseParsing(): void {
        this.notifyWhenReady(() => this.languageClient.sendNotification(PauseParsingNotification));
    }

    public resumeParsing(): void {
        this.notifyWhenReady(() => this.languageClient.sendNotification(ResumeParsingNotification));
    }

    private onConfigurationsChanged(configurations: configs.Configuration[]): void {
        let params: FolderSettingsParams = {
            configurations: configurations,
            currentConfiguration: this.configuration.CurrentConfigurationIndex
        };
        // Separate compiler path and args before sending to language client
        params.configurations.forEach((c: configs.Configuration) => {
            let compilerPathAndArgs: util.CompilerPathAndArgs =
                util.extractCompilerPathAndArgs(c.compilerPath, c.compilerArgs);
            c.compilerPath = compilerPathAndArgs.compilerPath;
            c.compilerArgs = compilerPathAndArgs.additionalArgs;
        });
        this.notifyWhenReady(() => {
            this.languageClient.sendNotification(ChangeFolderSettingsNotification, params);
            this.model.activeConfigName.Value = configurations[params.currentConfiguration].name;
        }).then(() => {
            let newProvider: string = this.configuration.CurrentConfigurationProvider;
            if (this.configurationProvider !== newProvider) {
                if (this.configurationProvider) {
                    this.clearCustomConfigurations();
                }
                this.configurationProvider = newProvider;
                this.updateCustomConfigurations();
                this.updateCustomBrowseConfiguration();
            }
        });
    }

    private onSelectedConfigurationChanged(index: number): void {
        let params: FolderSelectedSettingParams = {
            currentConfiguration: index
        };
        this.notifyWhenReady(() => {
            this.languageClient.sendNotification(ChangeSelectedSettingNotification, params);
            this.model.activeConfigName.Value = this.configuration.ConfigurationNames[index];
        });
    }

    private onCompileCommandsChanged(path: string): void {
        let params: FileChangedParams = {
            uri: path
        };
        this.notifyWhenReady(() => this.languageClient.sendNotification(ChangeCompileCommandsNotification, params));
    }

    private isSourceFileConfigurationItem(input: any): input is SourceFileConfigurationItem {
        return (input && (util.isString(input.uri) || util.isUri(input.uri)) &&
            input.configuration &&
            util.isArrayOfString(input.configuration.includePath) &&
            util.isArrayOfString(input.configuration.defines) &&
            util.isString(input.configuration.intelliSenseMode) &&
            util.isString(input.configuration.standard) &&
            util.isOptionalString(input.configuration.compilerPath) &&
            util.isOptionalArrayOfString(input.configuration.compilerArgs) &&
            util.isOptionalArrayOfString(input.configuration.forcedInclude));
    }

    private sendCustomConfigurations(configs: any, blockingTask?: boolean): void {
        // configs is marked as 'any' because it is untrusted data coming from a 3rd-party. We need to sanitize it before sending it to the language server.
        if (!configs || !(configs instanceof Array)) {
            console.warn("discarding invalid SourceFileConfigurationItems[]: " + configs);
            return;
        }

        let settings: CppSettings = new CppSettings(this.RootUri);
        let out: logger.Logger = logger.getOutputChannelLogger();
        if (settings.loggingLevel === "Debug") {
            out.appendLine("Custom configurations received:");
        }
        let sanitized: SourceFileConfigurationItemAdapter[] = [];
        configs.forEach(item => {
            if (this.isSourceFileConfigurationItem(item)) {
                if (settings.loggingLevel === "Debug") {
                    out.appendLine(`  uri: ${item.uri.toString()}`);
                    out.appendLine(`  config: ${JSON.stringify(item.configuration, null, 2)}`);
                }
                if (item.configuration.includePath.some(path => path.endsWith('**'))) {
                    console.warn("custom include paths should not use recursive includes ('**')");
                }
                // Separate compiler path and args before sending to language client
                let itemConfig: util.Mutable<SourceFileConfiguration> = {...item.configuration};
                if (util.isString(itemConfig.compilerPath)) {
                    let compilerPathAndArgs: util.CompilerPathAndArgs = util.extractCompilerPathAndArgs(
                        itemConfig.compilerPath,
                        util.isArrayOfString(itemConfig.compilerArgs) ? itemConfig.compilerArgs : undefined);
                    itemConfig.compilerPath = compilerPathAndArgs.compilerPath;
                    itemConfig.compilerArgs = compilerPathAndArgs.additionalArgs;
                }
                sanitized.push({
                    uri: item.uri.toString(),
                    configuration: itemConfig
                });
            } else {
                console.warn("discarding invalid SourceFileConfigurationItem: " + item);
            }
        });

        if (sanitized.length === 0) {
            return;
        }

        let params: CustomConfigurationParams = {
            configurationItems: sanitized
        };

        if (blockingTask) {
            this.notifyWhenReady(() => {
                this.languageClient.sendNotification(CustomConfigurationNotification, params);
            } , blockingTask);
        } else {
            this.languageClient.sendNotification(CustomConfigurationNotification, params);
        }
    }

    private sendCustomBrowseConfiguration(config: any): Thenable<void> {
        // config is marked as 'any' because it is untrusted data coming from a 3rd-party. We need to sanitize it before sending it to the language server.
        if (!config || config instanceof Array) {
            console.warn("discarding invalid WorkspaceBrowseConfiguration: " + config);
            return Promise.resolve();
        }

        let sanitized: util.Mutable<WorkspaceBrowseConfiguration> = {...<WorkspaceBrowseConfiguration>config};
        if (!util.isArrayOfString(sanitized.browsePath) ||
            !util.isOptionalString(sanitized.compilerPath) ||
            !util.isOptionalArrayOfString(sanitized.compilerArgs) ||
            !util.isOptionalString(sanitized.standard) ||
            !util.isOptionalString(sanitized.windowsSdkVersion)) {
            console.warn("discarding invalid WorkspaceBrowseConfiguration: " + config);
            return Promise.resolve();
        }

        let settings: CppSettings = new CppSettings(this.RootUri);
        let out: logger.Logger = logger.getOutputChannelLogger();
        if (settings.loggingLevel === "Debug") {
            out.appendLine(`Custom browse configuration received: ${JSON.stringify(sanitized, null, 2)}`);
        }

        // Separate compiler path and args before sending to language client
        if (util.isString(sanitized.compilerPath)) {
            let compilerPathAndArgs: util.CompilerPathAndArgs = util.extractCompilerPathAndArgs(
                sanitized.compilerPath,
                util.isArrayOfString(sanitized.compilerArgs) ? sanitized.compilerArgs : undefined);
            sanitized.compilerPath = compilerPathAndArgs.compilerPath;
            sanitized.compilerArgs = compilerPathAndArgs.additionalArgs;
        }

        let params: CustomBrowseConfigurationParams = {
            browseConfiguration: sanitized
        };
        return this.notifyWhenReady(() => this.languageClient.sendNotification(CustomBrowseConfigurationNotification, params));
    }

    private clearCustomConfigurations(): void {
        this.notifyWhenReady(() => this.languageClient.sendNotification(ClearCustomConfigurationsNotification));
    }

    /*********************************************
     * command handlers
     *********************************************/
    public handleConfigurationSelectCommand(): void {
        this.notifyWhenReady(() => {
            ui.showConfigurations(this.configuration.ConfigurationNames)
                .then((index: number) => {
                    if (index < 0) {
                        return;
                    }
                    this.configuration.select(index);
                });
        });
    }

    public handleConfigurationProviderSelectCommand(): void {
        this.notifyWhenReady(() => {
            ui.showConfigurationProviders(this.configuration.CurrentConfigurationProvider)
                .then(extensionId => {
                    if (extensionId === undefined) {
                        // operation was cancelled.
                        return;
                    }
                    this.configuration.updateCustomConfigurationProvider(extensionId)
                        .then(() => {
                            if (extensionId) {
                                let provider: CustomConfigurationProvider1 = getCustomConfigProviders().get(extensionId);
                                this.updateCustomConfigurations(provider);
                                this.updateCustomBrowseConfiguration(provider);
                                telemetry.logLanguageServerEvent("customConfigurationProvider", { "providerId": extensionId });
                            } else {
                                this.clearCustomConfigurations();
                            }
                        });
                });
        });
    }

    public handleShowParsingCommands(): void {
        this.notifyWhenReady(() => {
            ui.showParsingCommands()
                .then((index: number) => {
                    if (index === 0) {
                        this.pauseParsing();
                    } else if (index === 1) {
                        this.resumeParsing();
                    }
                });
        });
    }

    public handleConfigurationEditCommand(): void {
        this.notifyWhenReady(() => this.configuration.handleConfigurationEditCommand(null, vscode.window.showTextDocument));
    }

    public handleConfigurationEditJSONCommand(): void {
        this.notifyWhenReady(() => this.configuration.handleConfigurationEditJSONCommand(null, vscode.window.showTextDocument));
    }

    public handleConfigurationEditUICommand(): void {
        this.notifyWhenReady(() => this.configuration.handleConfigurationEditUICommand(null, vscode.window.showTextDocument));
    }

    public handleAddToIncludePathCommand(path: string): void {
        this.notifyWhenReady(() => this.configuration.addToIncludePathCommand(path));
    }

    public onInterval(): void {
        // These events can be discarded until the language client is ready.
        // Don't queue them up with this.notifyWhenReady calls.
        if (this.languageClient !== undefined && this.configuration !== undefined) {
            this.languageClient.sendNotification(IntervalTimerNotification);
            this.configuration.checkCppProperties();
        }
    }

    public dispose(): Thenable<void> {
        let promise: Thenable<void> = (this.languageClient) ? this.languageClient.stop() : Promise.resolve();
        return promise.then(() => {

            this.colorizationState.forEach(colorizationState => {
                colorizationState.dispose();
            });

            this.disposables.forEach((d) => d.dispose());
            this.disposables = [];

            for (let key in this.model) {
                if (this.model.hasOwnProperty(key)) {
                    this.model[key].dispose();
                }
            }
        });
    }

    // Find All References data.
    private referencesCurrentProgress: ReportReferencesProgressNotification;
    private referencesPrevProgressIncrement: number;
    private referencesPrevProgressMessage: string;
    private referencesRequestHasOccurred: boolean;
    private referencesViewFindPending: boolean = false;
    private referencesDelayProgress: NodeJS.Timeout;
    private referencesProgressOptions: vscode.ProgressOptions;
    private referencesCanceled: boolean;
    private referencesStartedWhileTagParsing: boolean;
    private referencesProgressMethod: (progress: vscode.Progress<{
        message?: string;
        increment?: number;
    }>, token: vscode.CancellationToken) => Thenable<unknown>;
    private referencePreviousProgressUICounter: number;
    private referencesCurrentProgressUICounter: number;
    private readonly referencesProgressUpdateInterval: number = 1000;
    private readonly referencesProgressDelayInterval: number = 2000;

    private reportReferencesProgress(progress: vscode.Progress<{message?: string; increment?: number }>, forceUpdate: boolean): void {
        const helpMessage: string = this.model.referencesCommandMode.Value === ReferencesCommandMode.Peek ? "" : " To preview results, click the search icon in the status bar.";
        switch (this.referencesCurrentProgress.referencesProgress) {
            case ReferencesProgress.Started:
                progress.report({ message: 'Started.', increment: 0 });
                break;
            case ReferencesProgress.ProcessingSource:
                progress.report({ message: 'Processing source.', increment: 0 });
                break;
            case ReferencesProgress.ProcessingTargets:
                let numWaitingToLex: number = 0;
                let numLexing: number = 0;
                let numParsing: number = 0;
                let numConfirmingReferences: number = 0;
                let numFinishedWithoutConfirming: number = 0;
                let numFinishedConfirming: number = 0;
                for (let targetLocationProgress of this.referencesCurrentProgress.targetReferencesProgress) {
                    switch (targetLocationProgress) {
                        case TargetReferencesProgress.WaitingToLex:
                            ++numWaitingToLex;
                            break;
                        case TargetReferencesProgress.Lexing:
                            ++numLexing;
                            break;
                        case TargetReferencesProgress.WaitingToParse:
                            // The count is derived.
                            break;
                        case TargetReferencesProgress.Parsing:
                            ++numParsing;
                            break;
                        case TargetReferencesProgress.ConfirmingReferences:
                            ++numConfirmingReferences;
                            break;
                        case TargetReferencesProgress.FinishedWithoutConfirming:
                            ++numFinishedWithoutConfirming;
                            break;
                        case TargetReferencesProgress.FinishedConfirming:
                            ++numFinishedConfirming;
                            break;
                        default:
                            break;
                    }
                }

                let currentMessage: string;
                const numTotalToLex: number = this.referencesCurrentProgress.targetReferencesProgress.length;
                const numFinishedLexing: number = numTotalToLex - numWaitingToLex - numLexing;
                const numTotalToParse: number = this.referencesCurrentProgress.targetReferencesProgress.length - numFinishedWithoutConfirming;
                if (numLexing >= numParsing && numFinishedConfirming === 0) {
                    if (numTotalToLex === 0) {
                        currentMessage = "Searching files."; // TODO: Prevent this from happening.
                    } else {
                        currentMessage = `${numFinishedLexing}/${numTotalToLex} files searched.${helpMessage}`;
                    }
                } else {
                    currentMessage = `${numFinishedConfirming}/${numTotalToParse} files confirmed.${helpMessage}`;
                }
                const currentLexProgress: number = numFinishedLexing / numTotalToLex;
                const confirmingWeight: number = 0.5; // Count confirming as 50% of parsing time (even though it's a lot less) so that the progress bar change is more noticeable.
                const currentParseProgress: number = (numConfirmingReferences * confirmingWeight + numFinishedConfirming) / numTotalToParse;
                const averageLexingPercent: number = 25;
                const currentIncrement: number = currentLexProgress * averageLexingPercent + currentParseProgress * (100 - averageLexingPercent);
                if (forceUpdate || currentIncrement > this.referencesPrevProgressIncrement || currentMessage !== this.referencesPrevProgressMessage) {
                    progress.report({ message: currentMessage, increment: currentIncrement - this.referencesPrevProgressIncrement });
                    this.referencesPrevProgressIncrement = currentIncrement;
                    this.referencesPrevProgressMessage = currentMessage;
                }
                break;
            case ReferencesProgress.FinalResultsAvailable:
                progress.report({ message: 'Finished.', increment: 100 });
                break;
        }
    }

    public handleReferencesIcon(): void {
        this.notifyWhenReady(() => {
            if (this.model.referencesCommandMode.Value !== ReferencesCommandMode.None) {
                ++this.referencesCurrentProgressUICounter;
            }
            if (this.model.referencesCommandMode.Value !== ReferencesCommandMode.Peek) {
                this.sendRequestReferences();
            }
        });
    }

    private sendRequestReferences(): void {
        if (this.model.referencesCommandMode.Value !== ReferencesCommandMode.None) {
            if (this.referencesRequestHasOccurred) {
                // References are not usable if a references request is pending,
                // So after the initial request, we don't send a 2nd references request until the next request occurs.
                if (!this.referencesViewFindPending) {
                    this.referencesViewFindPending = true;
                    vscode.commands.executeCommand("references-view.refresh");
                }
            } else {
                this.languageClient.sendNotification(RequestReferencesNotification);
                this.referencesRequestHasOccurred = true;
            }
        }
    }

    private handleReferencesProgress(notificationBody: ReportReferencesProgressNotification): void {
        switch (notificationBody.referencesProgress) {
            case ReferencesProgress.Started:
                this.referencesStartedWhileTagParsing = this.model.isTagParsing.Value;
                this.model.referencesCommandMode.Value = this.visibleRangesDecreased && (Date.now() - this.visibleRangesDecreasedTicks < this.ticksForDetectingPeek) ?
                    ReferencesCommandMode.Peek : ReferencesCommandMode.Find;
                if (this.model.referencesCommandMode.Value === ReferencesCommandMode.Peek) {
                    telemetry.logLanguageServerEvent("peekReferences");
                }
                this.referencesRequestHasOccurred = false;
                this.referencesCanceled = false;
                this.referencesPrevProgressIncrement = 0;
                this.referencesPrevProgressMessage = "";
                this.referencePreviousProgressUICounter = 0;
                this.referencesCurrentProgressUICounter = 0;
                if (!this.referencesChannel) {
                    this.referencesChannel = vscode.window.createOutputChannel("C/C++ References");
                    this.disposables.push(this.referencesChannel);
                } else {
                    this.referencesChannel.clear();
                }
                this.referencesDelayProgress = setInterval(() => {
                    this.referencesProgressOptions = { location: vscode.ProgressLocation.Notification, title: referencesCommandModeToString(this.model.referencesCommandMode.Value), cancellable: true };
                    this.referencesProgressMethod = (progress: vscode.Progress<{message?: string; increment?: number }>, token: vscode.CancellationToken) =>
                    // tslint:disable-next-line: promise-must-complete
                        new Promise((resolve) => {
                            this.reportReferencesProgress(progress, true);
                            let currentUpdateProgressTimer: NodeJS.Timeout = setInterval(() => {
                                if (token.isCancellationRequested && !this.referencesCanceled) {
                                    this.languageClient.sendNotification(CancelReferencesNotification);
                                    this.sendRequestReferences();
                                    this.referencesCanceled = true;
                                }
                                if (this.referencesCurrentProgress.referencesProgress === ReferencesProgress.Finished || this.referencesCurrentProgressUICounter !== this.referencePreviousProgressUICounter) {
                                    clearInterval(currentUpdateProgressTimer);
                                    if (this.referencesCurrentProgressUICounter !== this.referencePreviousProgressUICounter) {
                                        this.referencePreviousProgressUICounter = this.referencesCurrentProgressUICounter;
                                        this.referencesPrevProgressIncrement = 0; // Causes update bar to not reset.
                                        vscode.window.withProgress(this.referencesProgressOptions, this.referencesProgressMethod);
                                    }
                                    resolve();
                                } else {
                                    this.reportReferencesProgress(progress, false);
                                }
                            }, this.referencesProgressUpdateInterval);
                        });
                    vscode.window.withProgress(this.referencesProgressOptions, this.referencesProgressMethod);
                    clearInterval(this.referencesDelayProgress);
                }, this.referencesProgressDelayInterval);
                break;
            case ReferencesProgress.FinalResultsAvailable:
                this.referencesCurrentProgress = notificationBody;
                this.sendRequestReferences();
                break;
            case ReferencesProgress.Finished:
                this.referencesCurrentProgress = notificationBody;
                this.model.referencesCommandMode.Value = ReferencesCommandMode.None;
                clearInterval(this.referencesDelayProgress);
                break;
            default:
                this.referencesCurrentProgress = notificationBody;
                break;
        }
    }

    private convertReferenceTypeToString(referenceType: ReferenceType): string {
        switch (referenceType) {
            case ReferenceType.Confirmed: return "Confirmed reference";
            case ReferenceType.ConfirmationInProgress: return this.referencesCanceled ? "Confirmation canceled" : "Confirmation in progress";
            case ReferenceType.Comment: return "Comment reference";
            case ReferenceType.String: return "String reference";
            case ReferenceType.Inactive: return "Inactive reference";
            case ReferenceType.CannotConfirm: return "Cannot confirm reference";
            case ReferenceType.NotAReference: return "Not a reference";
        }
        return "";
    }

    private processReferencesResult(referencesResult: ReferencesResult): void {
        this.referencesViewFindPending = false;
        this.referencesChannel.clear();

        if (this.referencesStartedWhileTagParsing) {
            this.referencesChannel.appendLine("[Warning] Some references may be missing, because workspace parsing was incomplete when " +
                referencesCommandModeToString(this.model.referencesCommandMode.Value) + " was started.");
            this.referencesChannel.appendLine("");
        }

        for (let reference of referencesResult.referenceInfos) {
            let isFileReference: boolean = reference.position.line === 0 && reference.position.character === 0;
            this.referencesChannel.appendLine("[" + this.convertReferenceTypeToString(reference.type) + "] " +
                reference.file + (!isFileReference ? ":" + (reference.position.line + 1) + ":" + (reference.position.character + 1) : "") + " " + reference.text);
        }

        if (this.referencesStartedWhileTagParsing || referencesResult.referenceInfos.length !== 0) {
            this.referencesChannel.show(true);
        }
    }
}

function getLanguageServerFileName(): string {
    let extensionProcessName: string = 'Microsoft.VSCode.CPP.Extension';
    let plat: NodeJS.Platform = process.platform;
    if (plat === 'linux') {
        extensionProcessName += '.linux';
    } else if (plat === 'darwin') {
        extensionProcessName += '.darwin';
    } else if (plat === 'win32') {
        extensionProcessName += '.exe';
    } else {
        throw "Invalid Platform";
    }
    return path.resolve(util.getExtensionFilePath("bin"), extensionProcessName);
}

class NullClient implements Client {
    private booleanEvent = new vscode.EventEmitter<boolean>();
    private stringEvent = new vscode.EventEmitter<string>();
    private referencesCommandModeEvent = new vscode.EventEmitter<ReferencesCommandMode>();

    public get TagParsingChanged(): vscode.Event<boolean> { return this.booleanEvent.event; }
    public get IntelliSenseParsingChanged(): vscode.Event<boolean> { return this.booleanEvent.event; }
    public get ReferencesCommandModeChanged(): vscode.Event<ReferencesCommandMode> { return this.referencesCommandModeEvent.event; }
    public get NavigationLocationChanged(): vscode.Event<string> { return this.stringEvent.event; }
    public get TagParserStatusChanged(): vscode.Event<string> { return this.stringEvent.event; }
    public get ActiveConfigChanged(): vscode.Event<string> { return this.stringEvent.event; }
    RootPath: string = "/";
    RootUri: vscode.Uri = vscode.Uri.file("/");
    Name: string = "(empty)";
    TrackedDocuments = new Set<vscode.TextDocument>();
    onDidChangeSettings(event: vscode.ConfigurationChangeEvent): { [key: string] : string } { return {}; }
    onDidOpenTextDocument(document: vscode.TextDocument): void {}
    onDidChangeVisibleTextEditors(editors: vscode.TextEditor[]): void {}
    onDidChangeTextDocument(textDocumentChangeEvent: vscode.TextDocumentChangeEvent): void {}
    onDidChangeTextEditorVisibleRanges(textEditorVisibleRangesChangeEvent: vscode.TextEditorVisibleRangesChangeEvent): void {}
    onRegisterCustomConfigurationProvider(provider: CustomConfigurationProvider1): Thenable<void> { return Promise.resolve(); }
    updateCustomConfigurations(requestingProvider?: CustomConfigurationProvider1): Thenable<void> { return Promise.resolve(); }
    updateCustomBrowseConfiguration(requestingProvider?: CustomConfigurationProvider1): Thenable<void> { return Promise.resolve(); }
    provideCustomConfiguration(docUri: vscode.Uri, requestFile?: string): Promise<void> { return Promise.resolve(); }
    logDiagnostics(): Promise<void> { return Promise.resolve(); }
    rescanFolder(): Promise<void> { return Promise.resolve(); }
    getCurrentConfigName(): Thenable<string> { return Promise.resolve(""); }
    getVcpkgInstalled(): Thenable<boolean> { return Promise.resolve(false); }
    getVcpkgEnabled(): Thenable<boolean> { return Promise.resolve(false); }
    getCurrentCompilerPathAndArgs(): Thenable<util.CompilerPathAndArgs> { return Promise.resolve(undefined); }
    getKnownCompilers(): Thenable<configs.KnownCompiler[]> { return Promise.resolve([]); }
    takeOwnership(document: vscode.TextDocument): void {}
    queueTask<T>(task: () => Thenable<T>): Thenable<T> { return task(); }
    requestWhenReady(request: () => Thenable<any>): Thenable<any> { return; }
    notifyWhenReady(notify: () => void): void {}
    requestSwitchHeaderSource(rootPath: string, fileName: string): Thenable<string> { return Promise.resolve(""); }
    requestNavigationList(document: vscode.TextDocument): Thenable<string> { return Promise.resolve(""); }
    activeDocumentChanged(document: vscode.TextDocument): void {}
    activate(): void {}
    selectionChanged(selection: Range): void {}
    resetDatabase(): void {}
    deactivate(): void {}
    pauseParsing(): void {}
    resumeParsing(): void {}
    handleConfigurationSelectCommand(): void {}
    handleConfigurationProviderSelectCommand(): void {}
    handleShowParsingCommands(): void {}
    handleReferencesIcon(): void {}
    handleConfigurationEditCommand(): void {}
    handleConfigurationEditJSONCommand(): void {}
    handleConfigurationEditUICommand(): void {}
    handleAddToIncludePathCommand(path: string): void {}
    onInterval(): void {}
    dispose(): Thenable<void> {
        this.booleanEvent.dispose();
        this.stringEvent.dispose();
        return Promise.resolve();
    }
    addFileAssociations(fileAssociations: string, is_c: boolean): void {}
}<|MERGE_RESOLUTION|>--- conflicted
+++ resolved
@@ -884,13 +884,6 @@
         await this.notifyWhenReady(() => this.languageClient.sendNotification(RescanFolderNotification));
     }
 
-<<<<<<< HEAD
-    public async provideCustomConfiguration(document: vscode.TextDocument): Promise<void> {
-        return this.queueBlockingTask(async () => {
-            let tokenSource: CancellationTokenSource = new CancellationTokenSource();
-            let providers: CustomConfigurationProviderCollection = getCustomConfigProviders();
-            if (providers.size === 0) {
-=======
     public async provideCustomConfiguration(docUri: vscode.Uri, requestFile?: string): Promise<void> {
         let onFinished: () => void = () => {
             if (requestFile) {
@@ -902,26 +895,11 @@
             let providers: CustomConfigurationProviderCollection = getCustomConfigProviders();
             if (providers.size === 0) {
                 onFinished();
->>>>>>> d7520eac
                 return Promise.resolve();
             }
             console.log("provideCustomConfiguration");
             let providerId: string|undefined = this.configuration.CurrentConfigurationProvider;
             if (!providerId) {
-<<<<<<< HEAD
-                return Promise.resolve();
-            }
-
-            let providerName: string = providerId;
-            let params: QueryTranslationUnitSourceParams = {
-                uri: document.uri.toString()
-            };
-            let response: QueryTranslationUnitSourceResult = await this.languageClient.sendRequest(QueryTranslationUnitSourceRequest, params);
-            if (response.configDisposition === QueryTranslationUnitSourceConfigDisposition.ConfigNotNeeded) {
-                return Promise.resolve();
-            }
-
-=======
                 onFinished();
                 return Promise.resolve();
             }
@@ -936,7 +914,6 @@
                 return Promise.resolve();
             }
 
->>>>>>> d7520eac
             let tuUri: vscode.Uri = vscode.Uri.parse(response.uri);
             let configName: string = this.configuration.CurrentConfiguration.name;
             const notReadyMessage: string = `${providerName} is not ready`;
@@ -966,22 +943,6 @@
                         this.sendCustomConfigurations(configs, false);
                         if (response.configDisposition === QueryTranslationUnitSourceConfigDisposition.AncestorConfigNeeded) {
                             // replacing uri with original uri
-<<<<<<< HEAD
-                            let newConfig: SourceFileConfigurationItem =  { uri: document.uri, configuration: configs[0].configuration };
-                            this.sendCustomConfigurations([newConfig], false);
-                        }
-                    }
-                },
-                (err) => {
-                    if (err === notReadyMessage) {
-                        return;
-                    }
-                    let settings: CppSettings = new CppSettings(this.RootUri);
-                    if (settings.configurationWarnings === "Enabled" && !this.isExternalHeader(document.uri) && !vscode.debug.activeDebugSession) {
-                        const dismiss: string = "Dismiss";
-                        const disable: string = "Disable Warnings";
-                        let message: string = `'${providerName}' is unable to provide IntelliSense configuration information for '${document.uri.fsPath}'. ` +
-=======
                             let newConfig: SourceFileConfigurationItem =  { uri: docUri, configuration: configs[0].configuration };
                             this.sendCustomConfigurations([newConfig], false);
                         }
@@ -1001,7 +962,6 @@
                         const dismiss: string = "Dismiss";
                         const disable: string = "Disable Warnings";
                         let message: string = `'${providerName}' is unable to provide IntelliSense configuration information for '${docUri.fsPath}'. ` +
->>>>>>> d7520eac
                             `Settings from the '${configName}' configuration will be used instead.`;
                         if (err) {
                             message += ` (${err})`;
@@ -1024,13 +984,10 @@
         await this.provideCustomConfiguration(vscode.Uri.file(requestFile), requestFile);
     }
 
-<<<<<<< HEAD
-=======
     private isExternalHeader(uri: vscode.Uri): boolean {
         return util.isHeader(uri) && !uri.toString().startsWith(this.RootUri.toString());
     }
 
->>>>>>> d7520eac
     public getCurrentConfigName(): Thenable<string> {
         return this.queueTask(() => Promise.resolve(this.configuration.CurrentConfiguration.name));
     }
@@ -1144,11 +1101,7 @@
         });
     }
 
-<<<<<<< HEAD
-    private callTaskWithTimeout(task: () => Thenable<any>, ms: number, cancelToken?: CancellationTokenSource): Thenable<any> {
-=======
     private callTaskWithTimeout(task: () => Thenable<any>, ms: number, cancelToken?: vscode.CancellationTokenSource): Thenable<any> {
->>>>>>> d7520eac
         let timer: NodeJS.Timer;
         // Create a promise that rejects in <ms> milliseconds
         let timeout: () => Promise<any> = () => new Promise((resolve, reject) => {
